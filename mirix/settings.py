import sys
from pathlib import Path
from typing import Optional

from dotenv import load_dotenv
from pydantic import Field
from pydantic_settings import BaseSettings, SettingsConfigDict

# Load .env file if it exists before initializing settings
# This ensures environment variables from .env are available when settings are instantiated
load_dotenv()


class ToolSettings(BaseSettings):
    composio_api_key: Optional[str] = None

    # E2B Sandbox configurations
    e2b_api_key: Optional[str] = None
    e2b_sandbox_template_id: Optional[str] = None  # Updated manually

    # Local Sandbox configurations
    local_sandbox_dir: Optional[str] = None


class SummarizerSettings(BaseSettings):
    model_config = SettingsConfigDict(env_prefix="mirix_summarizer_", extra="ignore")

    # Controls if we should evict all messages
    # TODO: Can refactor this into an enum if we have a bunch of different kinds of summarizers
    evict_all_messages: bool = False

    # The maximum number of retries for the summarizer
    # If we reach this cutoff, it probably means that the summarizer is not compressing down the in-context messages any further
    # And we throw a fatal error
    max_summarizer_retries: int = 3

    # When to warn the model that a summarize command will happen soon
    # The amount of tokens before a system warning about upcoming truncation is sent to Mirix
    memory_warning_threshold: float = 0.75

    # Whether to send the system memory warning message
    send_memory_warning_message: bool = False

    # The desired memory pressure to summarize down to
    desired_memory_token_pressure: float = 0.1

    # The number of messages at the end to keep
    # Even when summarizing, we may want to keep a handful of recent messages
    # These serve as in-context examples of how to use functions / what user messages look like
    keep_last_n_messages: int = 5


class ModelSettings(BaseSettings):
    model_config = SettingsConfigDict(env_file=".env", extra="ignore")

    # env_prefix='my_prefix_'

    # openai
    openai_api_key: Optional[str] = None
    openai_api_base: str = "https://api.openai.com/v1"

    # groq
    groq_api_key: Optional[str] = None

    # Bedrock
    aws_access_key: Optional[str] = None
    aws_secret_access_key: Optional[str] = None
    aws_region: Optional[str] = None
    bedrock_anthropic_version: Optional[str] = "bedrock-2023-05-31"

    # anthropic
    anthropic_api_key: Optional[str] = None

    # ollama
    ollama_base_url: Optional[str] = None

    # azure
    azure_api_key: Optional[str] = None
    azure_base_url: Optional[str] = None
    # We provide a default here, since usually people will want to be on the latest API version.
    azure_api_version: Optional[str] = (
        "2024-09-01-preview"  # https://learn.microsoft.com/en-us/azure/ai-services/openai/api-version-deprecation
    )

    # google ai
    gemini_api_key: Optional[str] = None

    # together
    together_api_key: Optional[str] = None

    # vLLM
    vllm_api_base: Optional[str] = None

    # openllm
    openllm_auth_type: Optional[str] = None
    openllm_api_key: Optional[str] = None

    # disable openapi schema generation
    disable_schema_generation: bool = False


cors_origins = [
    "http://mirix.localhost",
    "http://localhost:8283",
    "http://localhost:8083",
    "http://localhost:3000",
    "http://localhost:4200",
]

# read pg_uri from ~/.mirix/pg_uri or set to none, this is to support Mirix Desktop
default_pg_uri = None

## check if --use-file-pg-uri is passed
if "--use-file-pg-uri" in sys.argv:
    try:
        with open(Path.home() / ".mirix/pg_uri", "r") as f:
            default_pg_uri = f.read()
            # Note: Using print instead of logger to avoid circular import with mirix.log
            print("Read pg_uri from ~/.mirix/pg_uri")
    except FileNotFoundError:
        pass


class Settings(BaseSettings):
    model_config = SettingsConfigDict(env_prefix="mirix_", extra="ignore")

    mirix_dir: Optional[Path] = Field(Path.home() / ".mirix", env="MIRIX_DIR")
    # Directory where uploaded/processed images are stored
    # Can be overridden with MIRIX_IMAGES_DIR environment variable
    images_dir: Optional[Path] = Field(
        Path.home() / ".mirix" / "images", env="MIRIX_IMAGES_DIR"
    )
    debug: Optional[bool] = False
    cors_origins: Optional[list] = cors_origins

    # database configuration
    pg_db: Optional[str] = None
    pg_user: Optional[str] = None
    pg_password: Optional[str] = None
    pg_host: Optional[str] = None
    pg_port: Optional[int] = None
    pg_uri: Optional[str] = Field(
        default_pg_uri, env="MIRIX_PG_URI"
    )  # option to specify full uri
    pg_pool_size: int = 80  # Concurrent connections
    pg_max_overflow: int = 30  # Overflow limit
    pg_pool_timeout: int = 30  # Seconds to wait for a connection
    pg_pool_recycle: int = 1800  # When to recycle connections
    pg_echo: bool = False  # Logging

    # Redis configuration (optional - for caching and search acceleration)
    redis_enabled: bool = Field(False, env="MIRIX_REDIS_ENABLED")  # Master switch
    redis_host: Optional[str] = Field(None, env="MIRIX_REDIS_HOST")
    redis_port: int = Field(6379, env="MIRIX_REDIS_PORT")
    redis_db: int = Field(0, env="MIRIX_REDIS_DB")
    redis_password: Optional[str] = Field(None, env="MIRIX_REDIS_PASSWORD")
    redis_uri: Optional[str] = Field(None, env="MIRIX_REDIS_URI")  # Full URI override

    # Redis connection pool settings (optimized for production)
    redis_max_connections: int = Field(
        50, env="MIRIX_REDIS_MAX_CONNECTIONS"
    )  # Per container
    redis_socket_timeout: int = Field(
        5, env="MIRIX_REDIS_SOCKET_TIMEOUT"
    )  # Read/write timeout (seconds)
    redis_socket_connect_timeout: int = Field(
        5, env="MIRIX_REDIS_SOCKET_CONNECT_TIMEOUT"
    )  # Connect timeout (seconds)
    redis_socket_keepalive: bool = Field(
        True, env="MIRIX_REDIS_SOCKET_KEEPALIVE"
    )  # Enable TCP keepalive
    redis_retry_on_timeout: bool = Field(
        True, env="MIRIX_REDIS_RETRY_ON_TIMEOUT"
    )  # Retry on timeout errors

    # Redis TTL settings (cache expiration times in seconds)
<<<<<<< HEAD
    redis_ttl_default: int = Field(
        3600, env="MIRIX_REDIS_TTL_DEFAULT"
    )  # 1 hour default TTL
    redis_ttl_blocks: int = Field(
        7200, env="MIRIX_REDIS_TTL_BLOCKS"
    )  # 2 hours for hot data (blocks)
    redis_ttl_messages: int = Field(
        7200, env="MIRIX_REDIS_TTL_MESSAGES"
    )  # 2 hours for messages
    redis_ttl_organizations: int = Field(
        43200, env="MIRIX_REDIS_TTL_ORGANIZATIONS"
    )  # 12 hours for organizations
    redis_ttl_users: int = Field(
        43200, env="MIRIX_REDIS_TTL_USERS"
    )  # 12 hours for users
    redis_ttl_agents: int = Field(
        43200, env="MIRIX_REDIS_TTL_AGENTS"
    )  # 12 hours for agents
    redis_ttl_tools: int = Field(
        43200, env="MIRIX_REDIS_TTL_TOOLS"
    )  # 12 hours for tools
=======
    redis_ttl_default: int = Field(3600, env="MIRIX_REDIS_TTL_DEFAULT")  # 1 hour default TTL
    redis_ttl_blocks: int = Field(7200, env="MIRIX_REDIS_TTL_BLOCKS")  # 2 hours for hot data (blocks)
    redis_ttl_messages: int = Field(7200, env="MIRIX_REDIS_TTL_MESSAGES")  # 2 hours for messages
    redis_ttl_organizations: int = Field(43200, env="MIRIX_REDIS_TTL_ORGANIZATIONS")  # 12 hours for organizations
    redis_ttl_users: int = Field(43200, env="MIRIX_REDIS_TTL_USERS")  # 12 hours for users
    redis_ttl_clients: int = Field(43200, env="MIRIX_REDIS_TTL_CLIENTS")  # 12 hours for clients
    redis_ttl_agents: int = Field(43200, env="MIRIX_REDIS_TTL_AGENTS")  # 12 hours for agents
    redis_ttl_tools: int = Field(43200, env="MIRIX_REDIS_TTL_TOOLS")  # 12 hours for tools
>>>>>>> 8c125a75

    @property
    def mirix_redis_uri(self) -> Optional[str]:
        """Construct Redis URI from components or return explicit URI."""
        if not self.redis_enabled:
            return None

        if self.redis_uri:
            return self.redis_uri
        elif self.redis_host:
            auth = f":{self.redis_password}@" if self.redis_password else ""
            return f"redis://{auth}{self.redis_host}:{self.redis_port}/{self.redis_db}"
        else:
            return None

    # multi agent settings
    multi_agent_send_message_max_retries: int = 3
    multi_agent_send_message_timeout: int = 20 * 60
    multi_agent_concurrent_sends: int = 50

    # telemetry logging
    verbose_telemetry_logging: bool = False
    otel_exporter_otlp_endpoint: Optional[str] = (
        None  # otel default: "http://localhost:4317"
    )
    disable_tracing: bool = False

    # uvicorn settings
    uvicorn_workers: int = 1
    uvicorn_reload: bool = False
    uvicorn_timeout_keep_alive: int = 5

    # event loop parallelism
    event_loop_threadpool_max_workers: int = 43

    # experimental toggle
    use_experimental: bool = False

    # logging configuration
    log_level: str = Field("INFO", env="MIRIX_LOG_LEVEL")
    log_file: Optional[Path] = Field(
        None, env="MIRIX_LOG_FILE"
    )  # If set, enables file logging
    log_to_console: bool = Field(
        True, env="MIRIX_LOG_TO_CONSOLE"
    )  # Console logging is default
    log_max_bytes: int = Field(10 * 1024 * 1024, env="MIRIX_LOG_MAX_BYTES")  # 10 MB
    log_backup_count: int = Field(5, env="MIRIX_LOG_BACKUP_COUNT")

    # LLM provider client settings
    httpx_max_retries: int = 5
    httpx_timeout_connect: float = 10.0
    httpx_timeout_read: float = 60.0
    httpx_timeout_write: float = 30.0
    httpx_timeout_pool: float = 10.0
    httpx_max_connections: int = 500
    httpx_max_keepalive_connections: int = 500
    httpx_keepalive_expiry: float = 120.0

    # cron job parameters
    enable_batch_job_polling: bool = False
    poll_running_llm_batches_interval_seconds: int = 5 * 60

    @property
    def mirix_pg_uri(self) -> str:
        if self.pg_uri:
            return self.pg_uri
        elif (
            self.pg_db
            and self.pg_user
            and self.pg_password
            and self.pg_host
            and self.pg_port
        ):
            return f"postgresql+pg8000://{self.pg_user}:{self.pg_password}@{self.pg_host}:{self.pg_port}/{self.pg_db}"
        else:
            return "postgresql+pg8000://mirix:mirix@localhost:5432/mirix"

    # add this property to avoid being returned the default
    # reference: https://github.com/mirix-ai/mirix/issues/1362
    @property
    def mirix_pg_uri_no_default(self) -> str:
        if self.pg_uri:
            return self.pg_uri
        elif (
            self.pg_db
            and self.pg_user
            and self.pg_password
            and self.pg_host
            and self.pg_port
        ):
            return f"postgresql+pg8000://{self.pg_user}:{self.pg_password}@{self.pg_host}:{self.pg_port}/{self.pg_db}"
        else:
            return None


class TestSettings(Settings):
    model_config = SettingsConfigDict(env_prefix="mirix_test_", extra="ignore")

    mirix_dir: Optional[Path] = Field(Path.home() / ".mirix/test", env="MIRIX_TEST_DIR")
    images_dir: Optional[Path] = Field(
        Path.home() / ".mirix/test" / "images", env="MIRIX_TEST_IMAGES_DIR"
    )


# singleton
settings = Settings(_env_parse_none_str="None")
test_settings = TestSettings()
model_settings = ModelSettings()
tool_settings = ToolSettings()
summarizer_settings = SummarizerSettings()<|MERGE_RESOLUTION|>--- conflicted
+++ resolved
@@ -174,7 +174,6 @@
     )  # Retry on timeout errors
 
     # Redis TTL settings (cache expiration times in seconds)
-<<<<<<< HEAD
     redis_ttl_default: int = Field(
         3600, env="MIRIX_REDIS_TTL_DEFAULT"
     )  # 1 hour default TTL
@@ -190,22 +189,15 @@
     redis_ttl_users: int = Field(
         43200, env="MIRIX_REDIS_TTL_USERS"
     )  # 12 hours for users
+    redis_ttl_clients: int = Field(
+        43200, env="MIRIX_REDIS_TTL_CLIENTS"
+    )  # 12 hours for clients
     redis_ttl_agents: int = Field(
         43200, env="MIRIX_REDIS_TTL_AGENTS"
     )  # 12 hours for agents
     redis_ttl_tools: int = Field(
         43200, env="MIRIX_REDIS_TTL_TOOLS"
     )  # 12 hours for tools
-=======
-    redis_ttl_default: int = Field(3600, env="MIRIX_REDIS_TTL_DEFAULT")  # 1 hour default TTL
-    redis_ttl_blocks: int = Field(7200, env="MIRIX_REDIS_TTL_BLOCKS")  # 2 hours for hot data (blocks)
-    redis_ttl_messages: int = Field(7200, env="MIRIX_REDIS_TTL_MESSAGES")  # 2 hours for messages
-    redis_ttl_organizations: int = Field(43200, env="MIRIX_REDIS_TTL_ORGANIZATIONS")  # 12 hours for organizations
-    redis_ttl_users: int = Field(43200, env="MIRIX_REDIS_TTL_USERS")  # 12 hours for users
-    redis_ttl_clients: int = Field(43200, env="MIRIX_REDIS_TTL_CLIENTS")  # 12 hours for clients
-    redis_ttl_agents: int = Field(43200, env="MIRIX_REDIS_TTL_AGENTS")  # 12 hours for agents
-    redis_ttl_tools: int = Field(43200, env="MIRIX_REDIS_TTL_TOOLS")  # 12 hours for tools
->>>>>>> 8c125a75
 
     @property
     def mirix_redis_uri(self) -> Optional[str]:
