--- conflicted
+++ resolved
@@ -1,45 +1,41 @@
-<<<<<<< HEAD
-__version__ = "0.4.3"
-=======
-__version__ = "0.6.4"
->>>>>>> 8c125a75
-
-
-# Client imports (always available)
-from mirix.client import MirixClient as MirixClient
-
-# Server-only imports (only available when full package is installed)
-try:
-    from mirix.local_client import LocalClient as LocalClient
-    from mirix.local_client import create_client as create_client
-except ImportError:
-    LocalClient = None
-    create_client = None
-
-try:
-    from mirix.sdk import Mirix as Mirix
-    from mirix.sdk import load_config as load_config
-except ImportError:
-    Mirix = None
-    load_config = None
-
-# Schema imports for easier access (available in both client and server)
-from mirix.schemas.agent import AgentState as AgentState
-from mirix.schemas.block import Block as Block
-from mirix.schemas.embedding_config import EmbeddingConfig as EmbeddingConfig
-from mirix.schemas.enums import JobStatus as JobStatus
-from mirix.schemas.llm_config import LLMConfig as LLMConfig
-from mirix.schemas.memory import ArchivalMemorySummary as ArchivalMemorySummary
-from mirix.schemas.memory import BasicBlockMemory as BasicBlockMemory
-from mirix.schemas.memory import ChatMemory as ChatMemory
-from mirix.schemas.memory import Memory as Memory
-from mirix.schemas.memory import RecallMemorySummary as RecallMemorySummary
-from mirix.schemas.message import Message as Message
-from mirix.schemas.mirix_message import MirixMessage as MirixMessage
-from mirix.schemas.openai.chat_completion_response import (
-    UsageStatistics as UsageStatistics,
-)
-from mirix.schemas.organization import Organization as Organization
-from mirix.schemas.tool import Tool as Tool
-from mirix.schemas.usage import MirixUsageStatistics as MirixUsageStatistics
-from mirix.schemas.user import User as User
+__version__ = "0.6.5"
+
+
+# Client imports (always available)
+from mirix.client import MirixClient as MirixClient
+
+# Server-only imports (only available when full package is installed)
+try:
+    from mirix.local_client import LocalClient as LocalClient
+    from mirix.local_client import create_client as create_client
+except ImportError:
+    LocalClient = None
+    create_client = None
+
+try:
+    from mirix.sdk import Mirix as Mirix
+    from mirix.sdk import load_config as load_config
+except ImportError:
+    Mirix = None
+    load_config = None
+
+# Schema imports for easier access (available in both client and server)
+from mirix.schemas.agent import AgentState as AgentState
+from mirix.schemas.block import Block as Block
+from mirix.schemas.embedding_config import EmbeddingConfig as EmbeddingConfig
+from mirix.schemas.enums import JobStatus as JobStatus
+from mirix.schemas.llm_config import LLMConfig as LLMConfig
+from mirix.schemas.memory import ArchivalMemorySummary as ArchivalMemorySummary
+from mirix.schemas.memory import BasicBlockMemory as BasicBlockMemory
+from mirix.schemas.memory import ChatMemory as ChatMemory
+from mirix.schemas.memory import Memory as Memory
+from mirix.schemas.memory import RecallMemorySummary as RecallMemorySummary
+from mirix.schemas.message import Message as Message
+from mirix.schemas.mirix_message import MirixMessage as MirixMessage
+from mirix.schemas.openai.chat_completion_response import (
+    UsageStatistics as UsageStatistics,
+)
+from mirix.schemas.organization import Organization as Organization
+from mirix.schemas.tool import Tool as Tool
+from mirix.schemas.usage import MirixUsageStatistics as MirixUsageStatistics
+from mirix.schemas.user import User as User