--- conflicted
+++ resolved
@@ -24,7 +24,6 @@
 from mirix.orm import Agent as AgentModel
 from mirix.orm import Block as BlockModel
 from mirix.orm import Tool as ToolModel
-from mirix.schemas.enums import ToolType
 from mirix.orm.errors import NoResultFound
 from mirix.schemas.agent import AgentState as PydanticAgentState
 from mirix.schemas.agent import (
@@ -36,17 +35,14 @@
 )
 from mirix.schemas.block import Block
 from mirix.schemas.block import Block as PydanticBlock
+from mirix.schemas.client import Client as PydanticClient
 from mirix.schemas.embedding_config import EmbeddingConfig
+from mirix.schemas.enums import ToolType
 from mirix.schemas.llm_config import LLMConfig
 from mirix.schemas.message import Message as PydanticMessage
 from mirix.schemas.message import MessageCreate
 from mirix.schemas.tool_rule import ToolRule as PydanticToolRule
-<<<<<<< HEAD
-from mirix.schemas.user import User as PydanticUser
 from mirix.services.block_manager import BlockManager
-=======
-from mirix.schemas.client import Client as PydanticClient
->>>>>>> 13c69a24
 from mirix.services.helpers.agent_manager_helper import (
     _process_relationship,
     check_supports_structured_output,
@@ -55,8 +51,8 @@
     package_initial_message_sequence,
 )
 from mirix.services.message_manager import MessageManager
+from mirix.services.tool_manager import ToolManager
 from mirix.services.user_manager import UserManager
-from mirix.services.tool_manager import ToolManager
 from mirix.utils import create_random_username, enforce_types, get_utc_time
 
 logger = get_logger(__name__)
@@ -74,18 +70,20 @@
         self.message_manager = MessageManager()
         self.block_manager = BlockManager()
 
-    def _monitor_cache_conflict(self, agent_id: str, db_updated_at: datetime, loaded_at: datetime) -> None:
+    def _monitor_cache_conflict(
+        self, agent_id: str, db_updated_at: datetime, loaded_at: datetime
+    ) -> None:
         """
         Monitor for potential cache invalidation conflicts (stale writes).
-        
+
         This method logs when an agent is being written with stale data,
         which could indicate a cache conflict from concurrent modifications.
-        
+
         Args:
             agent_id: The agent ID being updated
             db_updated_at: When the agent was last updated in the database
             loaded_at: When the agent was loaded into memory
-        
+
         Note:
             This is monitoring only - does not prevent writes.
             Use for collecting data to inform whether optimistic locking is needed.
@@ -99,7 +97,7 @@
                 agent_id,
                 db_updated_at.isoformat(),
                 loaded_at.isoformat(),
-                time_diff
+                time_diff,
             )
             # Future: Add metrics here
             # metrics.increment('agent.stale_write_detected', tags={'agent_id': agent_id})
@@ -211,7 +209,7 @@
 
         if not meta_agent_create.llm_config or not meta_agent_create.embedding_config:
             raise ValueError("llm_config and embedding_config are required")
-        
+
         # Use default user_id if not provided (for system blocks)
         # Initialize user from user_id
         user = None
@@ -224,14 +222,14 @@
                 logger.warning(
                     "Failed to load user with id=%s, falling back to default user: %s",
                     user_id,
-                     e
+                    e,
                 )
                 user = user_manager.get_default_user()
         else:
             # If no user_id provided, use default user
             user_manager = UserManager()
-            user = user_manager.get_default_user()            
-  
+            user = user_manager.get_default_user()
+
         # Ensure base tools are available in the database for this organization
         self.tool_manager.upsert_base_tools(actor=actor)
 
@@ -252,10 +250,7 @@
         # Load default system prompts from base folder
         default_system_prompts = {}
         base_prompts_dir = os.path.join(
-            os.path.dirname(os.path.dirname(__file__)), 
-            "prompts", 
-            "system", 
-            "base"
+            os.path.dirname(os.path.dirname(__file__)), "prompts", "system", "base"
         )
 
         for filename in os.listdir(base_prompts_dir):
@@ -355,19 +350,19 @@
 
             # ✅ FIX: Process agent-specific initialization (e.g., blocks for core_memory_agent)
             # This handles any agent configuration provided in the meta_agent creation request
-            if 'blocks' in agent_config:
+            if "blocks" in agent_config:
                 # Create memory blocks for this agent (typically core_memory_agent)
-                memory_block_configs = agent_config['blocks']
+                memory_block_configs = agent_config["blocks"]
                 for block in memory_block_configs:
                     self.block_manager.create_or_update_block(
                         block=Block(
-                            value=block['value'], 
-                            limit=block.get("limit", CORE_MEMORY_BLOCK_CHAR_LIMIT), 
-                            label=block['label']
+                            value=block["value"],
+                            limit=block.get("limit", CORE_MEMORY_BLOCK_CHAR_LIMIT),
+                            label=block["label"],
                         ),
                         actor=actor,
                         agent_id=agent_state.id,  # ✅ Use child agent's ID, not parent's
-                        user=user  # ✅ Pass user for block creation
+                        user=user,  # ✅ Pass user for block creation
                     )
                 logger.debug(
                     f"Created {len(memory_block_configs)} memory blocks for {agent_name} (agent_id: {agent_state.id})"
@@ -421,10 +416,7 @@
         # Load default system prompts from base folder
         default_system_prompts = {}
         base_prompts_dir = os.path.join(
-            os.path.dirname(os.path.dirname(__file__)), 
-            "prompts", 
-            "system", 
-            "base"
+            os.path.dirname(os.path.dirname(__file__)), "prompts", "system", "base"
         )
 
         for filename in os.listdir(base_prompts_dir):
@@ -441,7 +433,9 @@
         if meta_agent_update.llm_config is not None:
             meta_agent_update_fields["llm_config"] = meta_agent_update.llm_config
         if meta_agent_update.embedding_config is not None:
-            meta_agent_update_fields["embedding_config"] = meta_agent_update.embedding_config
+            meta_agent_update_fields["embedding_config"] = (
+                meta_agent_update.embedding_config
+            )
 
         # Update meta agent with all fields at once
         if meta_agent_update_fields:
@@ -453,7 +447,10 @@
             meta_agent_state = self.get_agent_by_id(agent_id=meta_agent_id, actor=actor)
 
         # Update meta agent's system prompt if provided (separate call needed for rebuild_system_prompt)
-        if meta_agent_update.system_prompts and "meta_memory_agent" in meta_agent_update.system_prompts:
+        if (
+            meta_agent_update.system_prompts
+            and "meta_memory_agent" in meta_agent_update.system_prompts
+        ):
             self.update_system_prompt(
                 agent_id=meta_agent_id,
                 system_prompt=meta_agent_update.system_prompts["meta_memory_agent"],
@@ -473,8 +470,16 @@
         #             existing_agent_names.add(agent_type_name)
         #             existing_agents_by_name[agent_type_name] = child
         #             break
-        existing_agent_names = set([child.name.replace("meta_memory_agent_", "") for child in existing_children])
-        existing_agents_by_name = {child.name.replace("meta_memory_agent_", ""): child for child in existing_children}
+        existing_agent_names = set(
+            [
+                child.name.replace("meta_memory_agent_", "")
+                for child in existing_children
+            ]
+        )
+        existing_agents_by_name = {
+            child.name.replace("meta_memory_agent_", ""): child
+            for child in existing_children
+        }
 
         # If agents list is provided, determine what needs to be created or deleted
         if meta_agent_update.agents is not None:
@@ -490,7 +495,9 @@
                     agent_name = list(agent_item.keys())[0]
                     agent_configs[agent_name] = agent_item[agent_name] or {}
                 else:
-                    logger.warning("Invalid agent item format: %s, skipping...", agent_item)
+                    logger.warning(
+                        "Invalid agent item format: %s, skipping...", agent_item
+                    )
                     continue
 
                 # Skip meta_memory_agent as it's the parent
@@ -505,7 +512,9 @@
             for agent_name in agents_to_delete:
                 if agent_name in existing_agents_by_name:
                     child_agent = existing_agents_by_name[agent_name]
-                    logger.debug("Deleting sub-agent: %s with id: %s", agent_name, child_agent.id)
+                    logger.debug(
+                        "Deleting sub-agent: %s with id: %s", agent_name, child_agent.id
+                    )
                     self.delete_agent(agent_id=child_agent.id, actor=actor)
 
             # Create new agents
@@ -517,14 +526,20 @@
 
                 # Get custom system prompt if provided, fallback to default
                 custom_system = None
-                if meta_agent_update.system_prompts and agent_name in meta_agent_update.system_prompts:
+                if (
+                    meta_agent_update.system_prompts
+                    and agent_name in meta_agent_update.system_prompts
+                ):
                     custom_system = meta_agent_update.system_prompts[agent_name]
                 elif agent_name in default_system_prompts:
                     custom_system = default_system_prompts[agent_name]
 
                 # Use the updated configs or fall back to meta agent's configs
                 llm_config = meta_agent_update.llm_config or meta_agent_state.llm_config
-                embedding_config = meta_agent_update.embedding_config or meta_agent_state.embedding_config
+                embedding_config = (
+                    meta_agent_update.embedding_config
+                    or meta_agent_state.embedding_config
+                )
 
                 # Create the agent using CreateAgent schema with parent_id
                 agent_create = CreateAgent(
@@ -557,7 +572,9 @@
                 if agent_name in existing_agents_by_name:
                     child_agent = existing_agents_by_name[agent_name]
                     if child_agent.system != system_prompt:
-                        logger.debug("Updating system prompt for sub-agent: %s", agent_name)
+                        logger.debug(
+                            "Updating system prompt for sub-agent: %s", agent_name
+                        )
                         self.update_system_prompt(
                             agent_id=child_agent.id,
                             system_prompt=system_prompt,
@@ -571,7 +588,9 @@
                 if meta_agent_update.llm_config is not None:
                     update_fields["llm_config"] = meta_agent_update.llm_config
                 if meta_agent_update.embedding_config is not None:
-                    update_fields["embedding_config"] = meta_agent_update.embedding_config
+                    update_fields["embedding_config"] = (
+                        meta_agent_update.embedding_config
+                    )
 
                 if update_fields:
                     logger.debug("Updating configs for sub-agent: %s", agent_name)
@@ -752,13 +771,8 @@
     @enforce_types
     def _create_agent(
         self,
-<<<<<<< HEAD
-        actor: PydanticUser,
-        name: Optional[str],
-=======
         actor: PydanticClient,
         name: str,
->>>>>>> 13c69a24
         system: str,
         agent_type: AgentType,
         llm_config: LLMConfig,
@@ -946,16 +960,19 @@
             # Convert to PydanticAgentState and return
             return agent.to_pydantic()
 
-    def _invalidate_parent_cache_for_child(self, child_agent_id: str, parent_id: Optional[str] = None) -> None:
+    def _invalidate_parent_cache_for_child(
+        self, child_agent_id: str, parent_id: Optional[str] = None
+    ) -> None:
         """
         Invalidate parent agent cache when a child agent is created/updated/deleted.
-        
+
         Args:
             child_agent_id: ID of the child agent that changed
             parent_id: Optional parent_id if known, otherwise will look up from reverse mapping
         """
         try:
             from mirix.database.redis_client import get_redis_client
+
             redis_client = get_redis_client()
 
             if not redis_client:
@@ -966,13 +983,21 @@
                 reverse_key = f"{redis_client.AGENT_PREFIX}{child_agent_id}:parent"
                 parent_id_bytes = redis_client.client.get(reverse_key)
                 if parent_id_bytes:
-                    parent_id = parent_id_bytes.decode('utf-8') if isinstance(parent_id_bytes, bytes) else parent_id_bytes
+                    parent_id = (
+                        parent_id_bytes.decode("utf-8")
+                        if isinstance(parent_id_bytes, bytes)
+                        else parent_id_bytes
+                    )
 
             # Invalidate parent agent cache
             if parent_id:
                 parent_key = f"{redis_client.AGENT_PREFIX}{parent_id}"
                 redis_client.delete(parent_key)
-                logger.debug("✅ Invalidated parent agent %s cache due to child %s change", parent_id, child_agent_id)
+                logger.debug(
+                    "✅ Invalidated parent agent %s cache due to child %s change",
+                    parent_id,
+                    child_agent_id,
+                )
 
                 # Clean up reverse mapping if this is a deletion
                 reverse_key = f"{redis_client.AGENT_PREFIX}{child_agent_id}:parent"
@@ -980,23 +1005,25 @@
 
         except Exception as e:
             # Log but don't fail the operation if cache invalidation fails
-            logger.warning("Failed to invalidate parent cache for child %s: %s", child_agent_id, e)
+            logger.warning(
+                "Failed to invalidate parent cache for child %s: %s", child_agent_id, e
+            )
 
     def _reconstruct_children_from_cache(
-        self, 
-        agent_states: List[PydanticAgentState], 
+        self,
+        agent_states: List[PydanticAgentState],
         session: Session,
-        actor: PydanticClient
+        actor: PydanticClient,
     ) -> dict:
         """
         Reconstruct children for parent agents from Redis cache.
         Falls back to PostgreSQL if Redis is unavailable or data is missing.
-        
+
         Args:
             agent_states: List of parent agents
             session: Database session for fallback
             actor: User performing the operation
-            
+
         Returns:
             Dictionary mapping parent_id -> list of child agents
         """
@@ -1026,11 +1053,13 @@
             all_children_ids = []
             parent_to_children_ids = {}
             for i, parent_data in enumerate(parent_results):
-                if parent_data and 'children_ids' in parent_data:
-                    children_ids_str = parent_data['children_ids']
+                if parent_data and "children_ids" in parent_data:
+                    children_ids_str = parent_data["children_ids"]
                     if isinstance(children_ids_str, bytes):
-                        children_ids_str = children_ids_str.decode('utf-8')
-                    children_ids = json.loads(children_ids_str) if children_ids_str else []
+                        children_ids_str = children_ids_str.decode("utf-8")
+                    children_ids = (
+                        json.loads(children_ids_str) if children_ids_str else []
+                    )
                     parent_to_children_ids[parent_ids[i]] = children_ids
                     all_children_ids.extend(children_ids)
 
@@ -1055,21 +1084,45 @@
                     continue
 
                 # Deserialize JSON fields
-                if 'message_ids' in child_data:
-                    child_data['message_ids'] = json.loads(child_data['message_ids']) if isinstance(child_data['message_ids'], (str, bytes)) else child_data['message_ids']
-                if 'llm_config' in child_data:
-                    child_data['llm_config'] = json.loads(child_data['llm_config']) if isinstance(child_data['llm_config'], (str, bytes)) else child_data['llm_config']
-                if 'embedding_config' in child_data:
-                    child_data['embedding_config'] = json.loads(child_data['embedding_config']) if isinstance(child_data['embedding_config'], (str, bytes)) else child_data['embedding_config']
-                if 'tool_rules' in child_data:
-                    child_data['tool_rules'] = json.loads(child_data['tool_rules']) if isinstance(child_data['tool_rules'], (str, bytes)) else child_data['tool_rules']
-                if 'mcp_tools' in child_data:
-                    child_data['mcp_tools'] = json.loads(child_data['mcp_tools']) if isinstance(child_data['mcp_tools'], (str, bytes)) else child_data['mcp_tools']
+                if "message_ids" in child_data:
+                    child_data["message_ids"] = (
+                        json.loads(child_data["message_ids"])
+                        if isinstance(child_data["message_ids"], (str, bytes))
+                        else child_data["message_ids"]
+                    )
+                if "llm_config" in child_data:
+                    child_data["llm_config"] = (
+                        json.loads(child_data["llm_config"])
+                        if isinstance(child_data["llm_config"], (str, bytes))
+                        else child_data["llm_config"]
+                    )
+                if "embedding_config" in child_data:
+                    child_data["embedding_config"] = (
+                        json.loads(child_data["embedding_config"])
+                        if isinstance(child_data["embedding_config"], (str, bytes))
+                        else child_data["embedding_config"]
+                    )
+                if "tool_rules" in child_data:
+                    child_data["tool_rules"] = (
+                        json.loads(child_data["tool_rules"])
+                        if isinstance(child_data["tool_rules"], (str, bytes))
+                        else child_data["tool_rules"]
+                    )
+                if "mcp_tools" in child_data:
+                    child_data["mcp_tools"] = (
+                        json.loads(child_data["mcp_tools"])
+                        if isinstance(child_data["mcp_tools"], (str, bytes))
+                        else child_data["mcp_tools"]
+                    )
 
                 # ⭐ Reconstruct tools from Redis
                 tools = []
-                if 'tool_ids' in child_data and child_data['tool_ids']:
-                    tool_ids = json.loads(child_data['tool_ids']) if isinstance(child_data['tool_ids'], (str, bytes)) else child_data['tool_ids']
+                if "tool_ids" in child_data and child_data["tool_ids"]:
+                    tool_ids = (
+                        json.loads(child_data["tool_ids"])
+                        if isinstance(child_data["tool_ids"], (str, bytes))
+                        else child_data["tool_ids"]
+                    )
 
                     tool_pipe = redis_client.client.pipeline()
                     for tool_id in tool_ids:
@@ -1078,22 +1131,32 @@
 
                     for tool_data in tool_results:
                         if tool_data:
-                            if 'json_schema' in tool_data and isinstance(tool_data['json_schema'], (str, bytes)):
-                                tool_data['json_schema'] = json.loads(tool_data['json_schema'])
-                            if 'tags' in tool_data and isinstance(tool_data['tags'], (str, bytes)):
-                                tool_data['tags'] = json.loads(tool_data['tags'])
+                            if "json_schema" in tool_data and isinstance(
+                                tool_data["json_schema"], (str, bytes)
+                            ):
+                                tool_data["json_schema"] = json.loads(
+                                    tool_data["json_schema"]
+                                )
+                            if "tags" in tool_data and isinstance(
+                                tool_data["tags"], (str, bytes)
+                            ):
+                                tool_data["tags"] = json.loads(tool_data["tags"])
                             tools.append(PydanticTool(**tool_data))
 
-                child_data['tools'] = tools
-                child_data.pop('tool_ids', None)
+                child_data["tools"] = tools
+                child_data.pop("tool_ids", None)
 
                 # ⭐ Reconstruct memory from blocks
                 blocks = []
-                prompt_template = ''
-
-                if 'memory_block_ids' in child_data and child_data['memory_block_ids']:
-                    block_ids = json.loads(child_data['memory_block_ids']) if isinstance(child_data['memory_block_ids'], (str, bytes)) else child_data['memory_block_ids']
-                    prompt_template = child_data.get('memory_prompt_template', '')
+                prompt_template = ""
+
+                if "memory_block_ids" in child_data and child_data["memory_block_ids"]:
+                    block_ids = (
+                        json.loads(child_data["memory_block_ids"])
+                        if isinstance(child_data["memory_block_ids"], (str, bytes))
+                        else child_data["memory_block_ids"]
+                    )
+                    prompt_template = child_data.get("memory_prompt_template", "")
 
                     block_pipe = redis_client.client.pipeline()
                     for block_id in block_ids:
@@ -1103,36 +1166,43 @@
                     for block_data in block_results:
                         if block_data:
                             # Normalize block data: ensure 'value' is never None (use empty string instead)
-                            if 'value' not in block_data or block_data['value'] is None:
-                                block_data['value'] = ''
+                            if "value" not in block_data or block_data["value"] is None:
+                                block_data["value"] = ""
                             blocks.append(PydanticBlock(**block_data))
 
                 # Always create a Memory object (even if empty) - never None
-                memory = PydanticMemory(
-                    blocks=blocks,
-                    prompt_template=prompt_template
-                )
-
-                child_data['memory'] = memory
-                child_data.pop('memory_block_ids', None)
-                child_data.pop('memory_prompt_template', None)
+                memory = PydanticMemory(blocks=blocks, prompt_template=prompt_template)
+
+                child_data["memory"] = memory
+                child_data.pop("memory_block_ids", None)
+                child_data.pop("memory_prompt_template", None)
 
                 # Children don't need their own children reconstructed (1-level depth only)
-                child_data['children'] = None
-                child_data.pop('children_ids', None)
+                child_data["children"] = None
+                child_data.pop("children_ids", None)
 
                 children_cache[child_id] = PydanticAgentState(**child_data)
 
             # If any children are missing from cache, fall back to PostgreSQL for ALL children
             if missing_child_ids:
-                logger.warning("Some children not found in Redis cache (%s missing), falling back to PostgreSQL", len(missing_child_ids))
+                logger.warning(
+                    "Some children not found in Redis cache (%s missing), falling back to PostgreSQL",
+                    len(missing_child_ids),
+                )
                 return self._get_children_from_db(parent_ids, session, actor)
 
             # ⭐ Step 3: Group children by parent_id
             for parent_id, children_ids in parent_to_children_ids.items():
-                children_by_parent[parent_id] = [children_cache[child_id] for child_id in children_ids if child_id in children_cache]
-
-            logger.debug("✅ Reconstructed children for %s parent agents from Redis cache", len(children_by_parent))
+                children_by_parent[parent_id] = [
+                    children_cache[child_id]
+                    for child_id in children_ids
+                    if child_id in children_cache
+                ]
+
+            logger.debug(
+                "✅ Reconstructed children for %s parent agents from Redis cache",
+                len(children_by_parent),
+            )
             return children_by_parent
 
         except Exception as e:
@@ -1141,19 +1211,16 @@
             return self._get_children_from_db(parent_ids, session, actor)
 
     def _get_children_from_db(
-        self, 
-        parent_ids: List[str], 
-        session: Session,
-        actor: PydanticClient
+        self, parent_ids: List[str], session: Session, actor: PydanticClient
     ) -> dict:
         """
         Fallback method to get children from PostgreSQL.
-        
+
         Args:
             parent_ids: List of parent agent IDs
             session: Database session
             actor: User performing the operation
-            
+
         Returns:
             Dictionary mapping parent_id -> list of child agents
         """
@@ -1170,21 +1237,22 @@
                     children_by_parent[child.parent_id] = []
                 children_by_parent[child.parent_id].append(child.to_pydantic())
 
-        logger.debug("Retrieved children for %s parent agents from PostgreSQL", len(children_by_parent))
+        logger.debug(
+            "Retrieved children for %s parent agents from PostgreSQL",
+            len(children_by_parent),
+        )
         return children_by_parent
 
     def _get_children_from_redis(
-        self, 
-        parent_id: str, 
-        actor: PydanticClient
+        self, parent_id: str, actor: PydanticClient
     ) -> Optional[List[PydanticAgentState]]:
         """
         Fetch children from Redis cache using parent's children_ids.
-        
+
         Args:
             parent_id: ID of the parent agent
             actor: User performing the operation
-            
+
         Returns:
             List of child agents if found in cache, None if cache miss
         """
@@ -1201,14 +1269,14 @@
             parent_key = f"{redis_client.AGENT_PREFIX}{parent_id}"
             parent_data = redis_client.get_hash(parent_key)
 
-            if not parent_data or 'children_ids' not in parent_data:
+            if not parent_data or "children_ids" not in parent_data:
                 # Parent not in cache or doesn't have children_ids
                 return None
 
             # Parse children_ids
-            children_ids_str = parent_data['children_ids']
+            children_ids_str = parent_data["children_ids"]
             if isinstance(children_ids_str, bytes):
-                children_ids_str = children_ids_str.decode('utf-8')
+                children_ids_str = children_ids_str.decode("utf-8")
             children_ids = json.loads(children_ids_str) if children_ids_str else []
 
             if not children_ids:
@@ -1223,22 +1291,34 @@
                     children.append(child)
                 except NoResultFound:
                     # Child not found - cache inconsistency
-                    logger.warning("Child agent %s not found for parent %s, cache inconsistent", child_id, parent_id)
+                    logger.warning(
+                        "Child agent %s not found for parent %s, cache inconsistent",
+                        child_id,
+                        parent_id,
+                    )
                     return None  # Fall back to PostgreSQL for consistency
 
-            logger.debug("✅ Retrieved %s children for parent %s from Redis cache", len(children), parent_id)
+            logger.debug(
+                "✅ Retrieved %s children for parent %s from Redis cache",
+                len(children),
+                parent_id,
+            )
             return children
 
         except Exception as e:
             # Log error and return None to trigger PostgreSQL fallback
-            logger.warning("Failed to get children from Redis for parent %s: %s", parent_id, e)
+            logger.warning(
+                "Failed to get children from Redis for parent %s: %s", parent_id, e
+            )
             return None
 
-    def _cache_children_ids_for_parents(self, agent_states: List[PydanticAgentState]) -> None:
+    def _cache_children_ids_for_parents(
+        self, agent_states: List[PydanticAgentState]
+    ) -> None:
         """
         Cache children_ids for parent agents that have children populated.
         This enables future list_agents(parent_id=X) calls to use Redis cache.
-        
+
         Args:
             agent_states: List of parent agents with children populated
         """
@@ -1259,15 +1339,22 @@
 
                     # Update parent's cache with children_ids
                     parent_key = f"{redis_client.AGENT_PREFIX}{agent_state.id}"
-                    redis_client.client.hset(parent_key, 'children_ids', json.dumps(children_ids))
+                    redis_client.client.hset(
+                        parent_key, "children_ids", json.dumps(children_ids)
+                    )
 
                     # Maintain reverse mapping for cache invalidation
                     for child_id in children_ids:
                         reverse_key = f"{redis_client.AGENT_PREFIX}{child_id}:parent"
                         redis_client.client.set(reverse_key, agent_state.id)
-                        redis_client.client.expire(reverse_key, settings.redis_ttl_agents)
-
-            logger.debug("✅ Cached children_ids for %s parent agents", len([a for a in agent_states if a.children]))
+                        redis_client.client.expire(
+                            reverse_key, settings.redis_ttl_agents
+                        )
+
+            logger.debug(
+                "✅ Cached children_ids for %s parent agents",
+                len([a for a in agent_states if a.children]),
+            )
         except Exception as e:
             # Log but don't fail if caching fails
             logger.warning("Failed to cache children_ids for parent agents: %s", e)
@@ -1287,7 +1374,7 @@
         List agents that have the specified tags.
         By default, only returns top-level agents (parent_id is None) with their children populated.
         If parent_id is provided, only returns agents with that parent_id.
-        
+
         When parent_id is provided, tries to use Redis cache via parent's children_ids first,
         then falls back to PostgreSQL if cache miss.
         """
@@ -1298,7 +1385,10 @@
                 logger.debug("✅ Redis cache HIT for children of parent %s", parent_id)
                 return cached_children
             # Cache miss - fall through to PostgreSQL query
-            logger.debug("Redis cache MISS for children of parent %s, querying PostgreSQL", parent_id)
+            logger.debug(
+                "Redis cache MISS for children of parent %s, querying PostgreSQL",
+                parent_id,
+            )
 
         with self.session_maker() as session:
             # Get agents filtered by parent_id (None for top-level agents, or specific parent_id)
@@ -1322,7 +1412,9 @@
 
             # Only populate children if we're listing top-level agents (parent_id is None)
             if parent_id is None:
-                children_by_parent = self._reconstruct_children_from_cache(agent_states, session, actor)
+                children_by_parent = self._reconstruct_children_from_cache(
+                    agent_states, session, actor
+                )
 
                 # Assign children to their parent agents
                 for agent_state in agent_states:
@@ -1334,7 +1426,9 @@
             return agent_states
 
     @enforce_types
-    def get_agent_by_id(self, agent_id: str, actor: PydanticClient) -> PydanticAgentState:
+    def get_agent_by_id(
+        self, agent_id: str, actor: PydanticClient
+    ) -> PydanticAgentState:
         """Fetch an agent by its ID (with Redis Hash caching and tool retrieval pipeline)."""
         # Try Redis cache first
         try:
@@ -1354,21 +1448,45 @@
                     logger.debug("✅ Redis cache HIT for agent %s", agent_id)
 
                     # Deserialize JSON fields
-                    if 'message_ids' in cached_data:
-                        cached_data['message_ids'] = json.loads(cached_data['message_ids']) if isinstance(cached_data['message_ids'], str) else cached_data['message_ids']
-                    if 'llm_config' in cached_data:
-                        cached_data['llm_config'] = json.loads(cached_data['llm_config']) if isinstance(cached_data['llm_config'], str) else cached_data['llm_config']
-                    if 'embedding_config' in cached_data:
-                        cached_data['embedding_config'] = json.loads(cached_data['embedding_config']) if isinstance(cached_data['embedding_config'], str) else cached_data['embedding_config']
-                    if 'tool_rules' in cached_data:
-                        cached_data['tool_rules'] = json.loads(cached_data['tool_rules']) if isinstance(cached_data['tool_rules'], str) else cached_data['tool_rules']
-                    if 'mcp_tools' in cached_data:
-                        cached_data['mcp_tools'] = json.loads(cached_data['mcp_tools']) if isinstance(cached_data['mcp_tools'], str) else cached_data['mcp_tools']
+                    if "message_ids" in cached_data:
+                        cached_data["message_ids"] = (
+                            json.loads(cached_data["message_ids"])
+                            if isinstance(cached_data["message_ids"], str)
+                            else cached_data["message_ids"]
+                        )
+                    if "llm_config" in cached_data:
+                        cached_data["llm_config"] = (
+                            json.loads(cached_data["llm_config"])
+                            if isinstance(cached_data["llm_config"], str)
+                            else cached_data["llm_config"]
+                        )
+                    if "embedding_config" in cached_data:
+                        cached_data["embedding_config"] = (
+                            json.loads(cached_data["embedding_config"])
+                            if isinstance(cached_data["embedding_config"], str)
+                            else cached_data["embedding_config"]
+                        )
+                    if "tool_rules" in cached_data:
+                        cached_data["tool_rules"] = (
+                            json.loads(cached_data["tool_rules"])
+                            if isinstance(cached_data["tool_rules"], str)
+                            else cached_data["tool_rules"]
+                        )
+                    if "mcp_tools" in cached_data:
+                        cached_data["mcp_tools"] = (
+                            json.loads(cached_data["mcp_tools"])
+                            if isinstance(cached_data["mcp_tools"], str)
+                            else cached_data["mcp_tools"]
+                        )
 
                     # ⭐ Retrieve tools from Redis using pipeline (denormalized tools_agents)
                     tools = []
-                    if 'tool_ids' in cached_data and cached_data['tool_ids']:
-                        tool_ids = json.loads(cached_data['tool_ids']) if isinstance(cached_data['tool_ids'], str) else cached_data['tool_ids']
+                    if "tool_ids" in cached_data and cached_data["tool_ids"]:
+                        tool_ids = (
+                            json.loads(cached_data["tool_ids"])
+                            if isinstance(cached_data["tool_ids"], str)
+                            else cached_data["tool_ids"]
+                        )
 
                         # Use pipeline for efficient parallel retrieval
                         pipe = redis_client.client.pipeline()
@@ -1380,25 +1498,38 @@
                         for tool_data in tool_results:
                             if tool_data:
                                 # Convert Redis hash data to proper types
-                                if 'json_schema' in tool_data and isinstance(tool_data['json_schema'], str):
-                                    tool_data['json_schema'] = json.loads(tool_data['json_schema'])
-                                if 'tags' in tool_data and isinstance(tool_data['tags'], str):
-                                    tool_data['tags'] = json.loads(tool_data['tags'])
+                                if "json_schema" in tool_data and isinstance(
+                                    tool_data["json_schema"], str
+                                ):
+                                    tool_data["json_schema"] = json.loads(
+                                        tool_data["json_schema"]
+                                    )
+                                if "tags" in tool_data and isinstance(
+                                    tool_data["tags"], str
+                                ):
+                                    tool_data["tags"] = json.loads(tool_data["tags"])
                                 tools.append(PydanticTool(**tool_data))
 
-                    cached_data['tools'] = tools
-                    cached_data.pop('tool_ids', None)  # Remove denormalized field
+                    cached_data["tools"] = tools
+                    cached_data.pop("tool_ids", None)  # Remove denormalized field
 
                     # ⭐ Reconstruct memory from block IDs
                     from mirix.schemas.block import Block as PydanticBlock
                     from mirix.schemas.memory import Memory as PydanticMemory
 
                     blocks = []
-                    prompt_template = ''
-
-                    if 'memory_block_ids' in cached_data and cached_data['memory_block_ids']:
-                        block_ids = json.loads(cached_data['memory_block_ids']) if isinstance(cached_data['memory_block_ids'], str) else cached_data['memory_block_ids']
-                        prompt_template = cached_data.get('memory_prompt_template', '')
+                    prompt_template = ""
+
+                    if (
+                        "memory_block_ids" in cached_data
+                        and cached_data["memory_block_ids"]
+                    ):
+                        block_ids = (
+                            json.loads(cached_data["memory_block_ids"])
+                            if isinstance(cached_data["memory_block_ids"], str)
+                            else cached_data["memory_block_ids"]
+                        )
+                        prompt_template = cached_data.get("memory_prompt_template", "")
 
                         # Use pipeline for efficient parallel block retrieval
                         pipe = redis_client.client.pipeline()
@@ -1410,26 +1541,35 @@
                         for block_data in block_results:
                             if block_data:
                                 # Normalize block data: ensure 'value' is never None (use empty string instead)
-                                if 'value' not in block_data or block_data['value'] is None:
-                                    block_data['value'] = ''
+                                if (
+                                    "value" not in block_data
+                                    or block_data["value"] is None
+                                ):
+                                    block_data["value"] = ""
                                 blocks.append(PydanticBlock(**block_data))
 
-                        logger.debug("✅ Reconstructed memory with %s blocks for agent %s", len(blocks), agent_id)
+                        logger.debug(
+                            "✅ Reconstructed memory with %s blocks for agent %s",
+                            len(blocks),
+                            agent_id,
+                        )
 
                     # Always create a Memory object (even if empty) - never None
                     memory = PydanticMemory(
-                        blocks=blocks,
-                        prompt_template=prompt_template
+                        blocks=blocks, prompt_template=prompt_template
                     )
 
-                    cached_data['memory'] = memory
-                    cached_data.pop('memory_block_ids', None)
-                    cached_data.pop('memory_prompt_template', None)
-
-                    return PydanticAgentState(**cached_data)  # Cache HIT (agent + tools + memory)
+                    cached_data["memory"] = memory
+                    cached_data.pop("memory_block_ids", None)
+                    cached_data.pop("memory_prompt_template", None)
+
+                    return PydanticAgentState(
+                        **cached_data
+                    )  # Cache HIT (agent + tools + memory)
         except Exception as e:
             # Log but continue to PostgreSQL on Redis error
             from mirix.log import get_logger
+
             logger = get_logger(__name__)
             logger.warning("Redis cache read failed for agent %s: %s", agent_id, e)
 
@@ -1447,69 +1587,93 @@
 
                     from mirix.settings import settings
 
-                    data = pydantic_agent.model_dump(mode='json')
+                    data = pydantic_agent.model_dump(mode="json")
 
                     # Serialize JSON fields for Hash storage
-                    if 'message_ids' in data and data['message_ids']:
-                        data['message_ids'] = json.dumps(data['message_ids'])
-                    if 'llm_config' in data and data['llm_config']:
-                        data['llm_config'] = json.dumps(data['llm_config'])
-                    if 'embedding_config' in data and data['embedding_config']:
-                        data['embedding_config'] = json.dumps(data['embedding_config'])
-                    if 'tool_rules' in data and data['tool_rules']:
-                        data['tool_rules'] = json.dumps(data['tool_rules'])
-                    if 'mcp_tools' in data and data['mcp_tools']:
-                        data['mcp_tools'] = json.dumps(data['mcp_tools'])
+                    if "message_ids" in data and data["message_ids"]:
+                        data["message_ids"] = json.dumps(data["message_ids"])
+                    if "llm_config" in data and data["llm_config"]:
+                        data["llm_config"] = json.dumps(data["llm_config"])
+                    if "embedding_config" in data and data["embedding_config"]:
+                        data["embedding_config"] = json.dumps(data["embedding_config"])
+                    if "tool_rules" in data and data["tool_rules"]:
+                        data["tool_rules"] = json.dumps(data["tool_rules"])
+                    if "mcp_tools" in data and data["mcp_tools"]:
+                        data["mcp_tools"] = json.dumps(data["mcp_tools"])
 
                     # model_dump(mode='json') already converts datetime to ISO format strings
 
                     # Cache tools separately and store tool_ids
-                    if 'tools' in data and data['tools']:
-                        tool_ids = [tool['id'] for tool in data['tools']]
-                        data['tool_ids'] = json.dumps(tool_ids)
-
-                        for tool in data['tools']:
+                    if "tools" in data and data["tools"]:
+                        tool_ids = [tool["id"] for tool in data["tools"]]
+                        data["tool_ids"] = json.dumps(tool_ids)
+
+                        for tool in data["tools"]:
                             tool_key = f"{redis_client.TOOL_PREFIX}{tool['id']}"
-                            if 'json_schema' in tool and tool['json_schema']:
-                                tool['json_schema'] = json.dumps(tool['json_schema'])
-                            if 'tags' in tool and tool['tags']:
-                                tool['tags'] = json.dumps(tool['tags'])
-                            redis_client.set_hash(tool_key, tool, ttl=settings.redis_ttl_tools)
+                            if "json_schema" in tool and tool["json_schema"]:
+                                tool["json_schema"] = json.dumps(tool["json_schema"])
+                            if "tags" in tool and tool["tags"]:
+                                tool["tags"] = json.dumps(tool["tags"])
+                            redis_client.set_hash(
+                                tool_key, tool, ttl=settings.redis_ttl_tools
+                            )
 
                     # Cache memory_block_ids for reconstruction
-                    if 'memory' in data and data['memory']:
-                        memory_obj = data['memory']
-                        if isinstance(memory_obj, dict) and 'blocks' in memory_obj:
-                            block_ids = [block['id'] if isinstance(block, dict) else block.id for block in memory_obj['blocks']]
-                            data['memory_block_ids'] = json.dumps(block_ids)
-                            data['memory_prompt_template'] = memory_obj.get('prompt_template', '')
+                    if "memory" in data and data["memory"]:
+                        memory_obj = data["memory"]
+                        if isinstance(memory_obj, dict) and "blocks" in memory_obj:
+                            block_ids = [
+                                block["id"] if isinstance(block, dict) else block.id
+                                for block in memory_obj["blocks"]
+                            ]
+                            data["memory_block_ids"] = json.dumps(block_ids)
+                            data["memory_prompt_template"] = memory_obj.get(
+                                "prompt_template", ""
+                            )
 
                             # Maintain reverse mapping for cache invalidation
                             for block_id in block_ids:
-                                reverse_key = f"{redis_client.BLOCK_PREFIX}{block_id}:agents"
+                                reverse_key = (
+                                    f"{redis_client.BLOCK_PREFIX}{block_id}:agents"
+                                )
                                 redis_client.client.sadd(reverse_key, agent_id)
-                                redis_client.client.expire(reverse_key, settings.redis_ttl_agents)
+                                redis_client.client.expire(
+                                    reverse_key, settings.redis_ttl_agents
+                                )
 
                     # Cache children_ids for reconstruction (list_agents only)
-                    if 'children' in data and data['children']:
-                        children_ids = [child['id'] if isinstance(child, dict) else child.id for child in data['children']]
-                        data['children_ids'] = json.dumps(children_ids)
+                    if "children" in data and data["children"]:
+                        children_ids = [
+                            child["id"] if isinstance(child, dict) else child.id
+                            for child in data["children"]
+                        ]
+                        data["children_ids"] = json.dumps(children_ids)
 
                         # Maintain reverse mapping for cache invalidation
                         for child_id in children_ids:
-                            reverse_key = f"{redis_client.AGENT_PREFIX}{child_id}:parent"
+                            reverse_key = (
+                                f"{redis_client.AGENT_PREFIX}{child_id}:parent"
+                            )
                             redis_client.client.set(reverse_key, agent_id)
-                            redis_client.client.expire(reverse_key, settings.redis_ttl_agents)
+                            redis_client.client.expire(
+                                reverse_key, settings.redis_ttl_agents
+                            )
 
                     # Remove relationship fields
-                    data.pop('tools', None)
-                    data.pop('memory', None)
-                    data.pop('children', None)
-
-                    redis_client.set_hash(redis_key, data, ttl=settings.redis_ttl_agents)
-                    logger.debug("Populated Redis cache for agent %s with tools", agent_id)
+                    data.pop("tools", None)
+                    data.pop("memory", None)
+                    data.pop("children", None)
+
+                    redis_client.set_hash(
+                        redis_key, data, ttl=settings.redis_ttl_agents
+                    )
+                    logger.debug(
+                        "Populated Redis cache for agent %s with tools", agent_id
+                    )
             except Exception as e:
-                logger.warning("Failed to populate Redis cache for agent %s: %s", agent_id, e)
+                logger.warning(
+                    "Failed to populate Redis cache for agent %s: %s", agent_id, e
+                )
 
             return pydantic_agent
 
@@ -1557,14 +1721,18 @@
                     logger.debug("Removed agent %s from Redis cache", agent_id)
             except Exception as e:
                 from mirix.log import get_logger
+
                 logger = get_logger(__name__)
-                logger.warning("Failed to remove agent %s from Redis cache: %s", agent_id, e)
+                logger.warning(
+                    "Failed to remove agent %s from Redis cache: %s", agent_id, e
+                )
 
             agent.hard_delete(session)
 
             # Invalidate parent cache if this was a child agent
             if parent_id:
                 self._invalidate_parent_cache_for_child(agent_id, parent_id)
+
     # ======================================================================================================================
     # In Context Messages Management
     # ======================================================================================================================
@@ -1599,7 +1767,9 @@
         return messages
 
     @enforce_types
-    def get_system_message(self, agent_id: str, actor: PydanticClient) -> PydanticMessage:
+    def get_system_message(
+        self, agent_id: str, actor: PydanticClient
+    ) -> PydanticMessage:
         message_ids = self.get_agent_by_id(agent_id=agent_id, actor=actor).message_ids
         return self.message_manager.get_message_by_id(
             message_id=message_ids[0], actor=actor
